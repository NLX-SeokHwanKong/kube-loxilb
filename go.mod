module github.com/loxilb-io/kube-loxilb

go 1.23.0

require (
	github.com/loxilb-io/loxilib v0.8.9-0.20241123143958-e9c2cee65512
	github.com/pkg/errors v0.9.1
	github.com/spf13/cobra v1.7.0
	github.com/spf13/pflag v1.0.5
	gopkg.in/yaml.v2 v2.4.0
	k8s.io/api v0.32.0
	k8s.io/apiextensions-apiserver v0.28.3
	k8s.io/apimachinery v0.32.0
	k8s.io/client-go v0.32.0
	k8s.io/code-generator v0.28.3
	k8s.io/component-base v0.28.3
	k8s.io/klog/v2 v2.130.1
	k8s.io/kube-aggregator v0.26.0
	sigs.k8s.io/gateway-api v1.0.0
	sigs.k8s.io/structured-merge-diff/v4 v4.4.2
)

require (
	github.com/beorn7/perks v1.0.1 // indirect
	github.com/blang/semver/v4 v4.0.0 // indirect
	github.com/cespare/xxhash/v2 v2.2.0 // indirect
	github.com/davecgh/go-spew v1.1.2-0.20180830191138-d8f796af33cc // indirect
	github.com/emicklei/go-restful/v3 v3.11.0 // indirect
	github.com/fxamacker/cbor/v2 v2.7.0 // indirect
	github.com/go-logr/logr v1.4.2 // indirect
	github.com/go-openapi/jsonpointer v0.21.0 // indirect
	github.com/go-openapi/jsonreference v0.20.2 // indirect
	github.com/go-openapi/swag v0.23.0 // indirect
	github.com/gogo/protobuf v1.3.2 // indirect
	github.com/golang/protobuf v1.5.4 // indirect
	github.com/google/gnostic-models v0.6.8 // indirect
	github.com/google/go-cmp v0.6.0 // indirect
	github.com/google/gofuzz v1.2.0 // indirect
	github.com/google/uuid v1.6.0 // indirect
	github.com/inconshreveable/mousetrap v1.1.0 // indirect
	github.com/josharian/intern v1.0.0 // indirect
	github.com/json-iterator/go v1.1.12 // indirect
	github.com/loxilb-io/sctp v0.0.0-20240912025756-01894eac308b // indirect
	github.com/mailru/easyjson v0.7.7 // indirect
	github.com/matttproud/golang_protobuf_extensions/v2 v2.0.0 // indirect
	github.com/modern-go/concurrent v0.0.0-20180306012644-bacd9c7ef1dd // indirect
	github.com/modern-go/reflect2 v1.0.2 // indirect
	github.com/munnerz/goautoneg v0.0.0-20191010083416-a7dc8b61c822 // indirect
	github.com/prometheus/client_golang v1.17.0 // indirect
	github.com/prometheus/client_model v0.5.0 // indirect
	github.com/prometheus/common v0.45.0 // indirect
	github.com/prometheus/procfs v0.12.0 // indirect
	github.com/x448/float16 v0.8.4 // indirect
<<<<<<< HEAD
	golang.org/x/mod v0.17.0 // indirect
	golang.org/x/net v0.33.0 // indirect
	golang.org/x/oauth2 v0.21.0 // indirect
=======
	golang.org/x/mod v0.21.0 // indirect
	golang.org/x/net v0.33.0 // indirect
	golang.org/x/oauth2 v0.23.0 // indirect
>>>>>>> 0fc4a91f
	golang.org/x/sync v0.10.0 // indirect
	golang.org/x/sys v0.28.0 // indirect
	golang.org/x/term v0.27.0 // indirect
	golang.org/x/text v0.21.0 // indirect
<<<<<<< HEAD
	golang.org/x/time v0.3.0 // indirect
	golang.org/x/tools v0.21.1-0.20240508182429-e35e4ccd0d2d // indirect
	google.golang.org/protobuf v1.34.2 // indirect
=======
	golang.org/x/time v0.7.0 // indirect
	golang.org/x/tools v0.26.0 // indirect
	google.golang.org/protobuf v1.35.1 // indirect
>>>>>>> 0fc4a91f
	gopkg.in/evanphx/json-patch.v4 v4.12.0 // indirect
	gopkg.in/inf.v0 v0.9.1 // indirect
	gopkg.in/yaml.v3 v3.0.1 // indirect
	k8s.io/gengo v0.0.0-20230829151522-9cce18d56c01 // indirect
	k8s.io/gengo/v2 v2.0.0-20240826214909-a7b603a56eb7 // indirect
	k8s.io/kube-openapi v0.0.0-20241105132330-32ad38e42d3f // indirect
	k8s.io/utils v0.0.0-20241104100929-3ea5e8cea738 // indirect
	sigs.k8s.io/json v0.0.0-20241010143419-9aa6b5e7a4b3 // indirect
	sigs.k8s.io/yaml v1.4.0 // indirect
)<|MERGE_RESOLUTION|>--- conflicted
+++ resolved
@@ -51,28 +51,16 @@
 	github.com/prometheus/common v0.45.0 // indirect
 	github.com/prometheus/procfs v0.12.0 // indirect
 	github.com/x448/float16 v0.8.4 // indirect
-<<<<<<< HEAD
-	golang.org/x/mod v0.17.0 // indirect
-	golang.org/x/net v0.33.0 // indirect
-	golang.org/x/oauth2 v0.21.0 // indirect
-=======
 	golang.org/x/mod v0.21.0 // indirect
 	golang.org/x/net v0.33.0 // indirect
 	golang.org/x/oauth2 v0.23.0 // indirect
->>>>>>> 0fc4a91f
 	golang.org/x/sync v0.10.0 // indirect
 	golang.org/x/sys v0.28.0 // indirect
 	golang.org/x/term v0.27.0 // indirect
 	golang.org/x/text v0.21.0 // indirect
-<<<<<<< HEAD
-	golang.org/x/time v0.3.0 // indirect
-	golang.org/x/tools v0.21.1-0.20240508182429-e35e4ccd0d2d // indirect
-	google.golang.org/protobuf v1.34.2 // indirect
-=======
 	golang.org/x/time v0.7.0 // indirect
 	golang.org/x/tools v0.26.0 // indirect
 	google.golang.org/protobuf v1.35.1 // indirect
->>>>>>> 0fc4a91f
 	gopkg.in/evanphx/json-patch.v4 v4.12.0 // indirect
 	gopkg.in/inf.v0 v0.9.1 // indirect
 	gopkg.in/yaml.v3 v3.0.1 // indirect

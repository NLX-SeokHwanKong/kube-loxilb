--- conflicted
+++ resolved
@@ -24,11 +24,8 @@
 	"time"
 
 	"github.com/loxilb-io/kube-loxilb/pkg/agent/config"
-<<<<<<< HEAD
 	"github.com/loxilb-io/kube-loxilb/pkg/agent/manager/bgppeer"
-=======
 	"github.com/loxilb-io/kube-loxilb/pkg/agent/manager/gatewayapi"
->>>>>>> 6245fe5c
 	"github.com/loxilb-io/kube-loxilb/pkg/agent/manager/loadbalancer"
 	"github.com/loxilb-io/kube-loxilb/pkg/api"
 	crdinformers "github.com/loxilb-io/kube-loxilb/pkg/client/informers/externalversions"
@@ -61,22 +58,15 @@
 	klog.Infof("  Build: %s", BuildInfo)
 
 	// create k8s Clientset, CRD Clientset and SharedInformerFactory for the given config.
-<<<<<<< HEAD
-	k8sClient, _, crdClient, _, err := k8s.CreateClients(o.config.ClientConnection, "")
-=======
-	k8sClient, _, _, sigsClient, err := k8s.CreateClients(o.config.ClientConnection, "")
->>>>>>> 6245fe5c
+	k8sClient, _, crdClient, _, sigsClient, err := k8s.CreateClients(o.config.ClientConnection, "")
 	if err != nil {
 		return fmt.Errorf("error creating k8s clients: %v", err)
 	}
 
 	informerFactory := informers.NewSharedInformerFactory(k8sClient, informerDefaultResync)
-<<<<<<< HEAD
 	crdInformerFactory := crdinformers.NewSharedInformerFactory(crdClient, informerDefaultResync)
 	BGPPeerInformer := crdInformerFactory.Bgppeer().V1().BGPPeerServices()
-=======
 	sigsInformerFactory := sigsInformer.NewSharedInformerFactory(sigsClient, informerDefaultResync)
->>>>>>> 6245fe5c
 
 	// networkReadyCh is used to notify that the Node's network is ready.
 	// Functions that rely on the Node's network should wait for the channel to close.
@@ -234,10 +224,7 @@
 	informerFactory.Start(stopCh)
 
 	go lbManager.Run(stopCh, loxiLBLiveCh, loxiLBPurgeCh, loxiLBSelMasterEvent)
-<<<<<<< HEAD
 	go BgpPeerManager.Run(stopCh, loxiLBLiveCh, loxiLBPurgeCh, loxiLBSelMasterEvent)
-=======
-
 	if networkConfig.LoxilbGatewayClass != "" {
 		gatewayClassManager := gatewayapi.NewGatewayClassManager(
 			k8sClient, sigsClient, networkConfig, sigsInformerFactory)
@@ -259,7 +246,6 @@
 		go udpRouteManager.Run(stopCh)
 	}
 
->>>>>>> 6245fe5c
 	<-stopCh
 
 	klog.Info("Stopping loxilb Agent")

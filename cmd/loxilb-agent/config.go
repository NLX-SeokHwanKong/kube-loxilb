/*
 * Copyright (c) 2022 NetLOX Inc
 *
 * Licensed under the Apache License, Version 2.0 (the "License");
 * you may not use this file except in compliance with the License.
 * You may obtain a copy of the License at:
 *
 *     http://www.apache.org/licenses/LICENSE-2.0
 *
 * Unless required by applicable law or agreed to in writing, software
 * distributed under the License is distributed on an "AS IS" BASIS,
 * WITHOUT WARRANTIES OR CONDITIONS OF ANY KIND, either express or implied.
 * See the License for the specific language governing permissions and
 * limitations under the License.
 */

package main

import (
	componentbaseconfig "k8s.io/component-base/config"
)

type AgentConfig struct {
	// clientConnection specifies the kubeconfig file and client connection settings for the agent
	// to communicate with the apiserver.
	ClientConnection componentbaseconfig.ClientConnectionConfiguration `yaml:"clientConnection"`
	// Mount location of the /proc directory. The default is "/host", which is appropriate when
	// loxilb-agent is run as part of the LoxiAgent DaemonSet (and the host's /proc directory is mounted
	// as /host/proc in the loxilb-agent container). When running loxilb-agent as a process,
	// hostProcPathPrefix should be set to "/" in the YAML config.
	HostProcPathPrefix string `yaml:"hostProcPathPrefix,omitempty"`
	// withNamespace specifies loxilb run in namespace.
	WithNamespace bool `yaml:"withNamespace,omitempty"`
	// loxiURL specific URL to access loxilb API server
	// TODO: support HTTPS
	LoxiURLs []string `yaml:"loxiURL,omitempty"`
	// nodePortServiceVirtIP is
	NodePortServiceVirtIP string `yaml:"nodePortServiceVirtIP,omitempty"`
	// support LoadBalancerClass
	LoxilbLoadBalancerClass string `yaml:"loxilbLoadBalancerClass,omitempty"`
	// enable Gateway API
	EnableGatewayAPI bool `yaml:"gatewayAPI"`
	// support GatewayClass manager name
	LoxilbGatewayClass string `yaml:"loxilbGatewayClass,omitempty"`
	// support LoadBalancer external IP
	ExternalCIDR string `yaml:"externalCIDR,omitempty"`
	// support LoadBalancer external secondary IP. This is a comma separated list
	ExternalSecondaryCIDRs []string `yaml:"externalSecondaryCIDRs,omitempty"`
	// support LoadBalancer external IP6
	ExternalCIDR6 string `yaml:"externalCIDR6,omitempty"`
	// support LoadBalancer external secondary IP6. This is a comma separated list
	ExternalSecondaryCIDRs6 []string `yaml:"externalSecondaryCIDRs6,omitempty"`
	// external BGP Peers. This is a comma separated list e.g. IP1:ASID1,IP2:ASID2
	ExtBGPPeers []string `yaml:"extBGPPeers,omitempty"`
	// support BGP protocol
	SetBGP uint16 `yaml:"setBGP,omitempty,default=0"`
	// Custom BGP Port
	ListenBGPPort uint16 `yaml:"listenBGPPort,omitempty,default=179"`
	// Set eBGP multi-hop
	EBGPMultiHop bool `yaml:"eBGPMultiHop"`
	// loxilb loadbalancer mode
	SetLBMode uint16 `yaml:"setLBMode,omitempty"`
	// Shared or exclusive IPAM
	ExclIPAM bool `yaml:"setExclIPAM"`
	// Enable monitoring end-points of LB rule
	Monitor bool `yaml:"monitor"`
	// Set loxilb node roles
	SetRoles string `yaml:"setRoles,omitempty"`
	// Set loxilb zone
	Zone string `yaml:"zone,omitempty"`
<<<<<<< HEAD
	// Specify aws secondary IP. Used when configuring HA in AWS.
	// The specified private IP is assigned to the loxilb instance and is associated with EIP.
	PrivateCIDR string `yaml:"privateCIDR,omitempty"`
=======
	// NodeIPs to exclude from role-selection. This is a comma separated list
	ExcludeRoleList []string `yaml:"excludeRoleList,omitempty"`
>>>>>>> b4529cba
}<|MERGE_RESOLUTION|>--- conflicted
+++ resolved
@@ -68,12 +68,9 @@
 	SetRoles string `yaml:"setRoles,omitempty"`
 	// Set loxilb zone
 	Zone string `yaml:"zone,omitempty"`
-<<<<<<< HEAD
+	// NodeIPs to exclude from role-selection. This is a comma separated list
+	ExcludeRoleList []string `yaml:"excludeRoleList,omitempty"`
 	// Specify aws secondary IP. Used when configuring HA in AWS.
 	// The specified private IP is assigned to the loxilb instance and is associated with EIP.
 	PrivateCIDR string `yaml:"privateCIDR,omitempty"`
-=======
-	// NodeIPs to exclude from role-selection. This is a comma separated list
-	ExcludeRoleList []string `yaml:"excludeRoleList,omitempty"`
->>>>>>> b4529cba
 }